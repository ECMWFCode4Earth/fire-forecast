"""
Supply a fire model that creates fire time series data. 

The idea is that the forecasting algorithms can be trained on the synthetic data.
"""

# Constants for the fire model
AMPLITUDE_DIURNAL_CYCLE = 5
OFFSET = {"temperature": 10, "humidity": 30}
TREND = {"temperature": 10, "humidity": 10}
NOISE_STD = {"temperature": 2, "humidity": 2, "fire": 0.5}
BASELINE = {"temperature": 0, "humidity": 10}
BIOMASS = 1000
FIRE_SCALE = 1 / 150
FIRE_HUMIDITY_IMPACT = 0.4
FIRE_FORCING = 0.6
FIRE_CUTOFF = 0.01


import numpy as np
import xarray as xr


def create_temperature_timeseries(
    timeseries_length: int, rng: np.random.Generator | None = None, seed: int = 0
) -> np.ndarray:
    """
    Create a temperature time series.

    The time series is created for hourly time steps. The temperature includes a diurnal
    cycle and a random trend with additional noise.

    Args:
        timeseries_length (int): The length of the time series
        rng (np.random.Generator, optional): The random number generator used by the
            function. If not specified, a new generator is created.
        seed (int, optional): The seed for the random number generator. Only used if rng
            is not specified.

    Returns:
        ndarray: The time series of the temperature
    """

    if rng is None:
        rng = np.random.default_rng(seed=seed)
    # Create the diurnal cycle
    t_diurnal_cycle = 24
    diurnal_cycle = AMPLITUDE_DIURNAL_CYCLE * np.sin(
        np.arange(timeseries_length) * 2 * np.pi / t_diurnal_cycle
    )
    # Create the random trend
    offset = rng.random() * OFFSET["temperature"]
    trend = np.linspace(
        offset, offset + rng.random() * TREND["temperature"], timeseries_length
    )
    # Create the noise
    noise = rng.normal(0, NOISE_STD["temperature"], timeseries_length)
    # Combine the components
    temperature = diurnal_cycle + trend + noise + BASELINE["temperature"]
    return temperature


def create_humidity_timeseries(
    timeseries_length: int, rng: np.random.Generator | None = None, seed: int = 0
) -> np.ndarray:
    """
    Create a humidity time series.

    The time series is created for hourly time steps. The humidity includes a diurnal
    cycle and a random trend with additional noise.

    Args:
        timeseries_length (int): The length of the time series
        rng (np.random.Generator, optional): The random number generator used by
            the function. If not specified, a new generator is created.
        seed (int, optional): The seed for the random number generator. Only used if rng is not
            specified.

    Returns:
        ndarray: The time series of the humidity
    """
    if rng is None:
        rng = np.random.default_rng(seed=seed)
    # Create the diurnal cycle
    t_diurnal_cycle = 24
    diurnal_cycle = AMPLITUDE_DIURNAL_CYCLE * np.sin(
        np.arange(timeseries_length) * 2 * np.pi / t_diurnal_cycle
    )
    # Create the random trend
    offset = rng.random() * OFFSET["humidity"]
    trend = np.linspace(
        offset, offset + rng.random() * TREND["humidity"], timeseries_length
    )
    # Create the noise
    noise = rng.normal(0, NOISE_STD["humidity"], timeseries_length)
    # Combine the components
    humidity = diurnal_cycle + trend + noise + BASELINE["humidity"]
    # Limit to humidity between 0 and 100
    humidity = np.clip(humidity, 1, 100)
    return humidity


def create_timeseries_fire(
    timeseries_length: int,
    biomass: float | None = None,
    temperature_timeseries: np.ndarray | None = None,
    humidity_timeseries: np.ndarray | None = None,
    rng: np.random.Generator | None = None,
    seed: int = 0,
) -> np.ndarray:
    """
    Creates a time series of a fire signal.

    Args:
        timeseries_length  (int): The length of the time series
        biomass (float, optional): The initial biomass. If not specified, a random
            value between 0 and 1000 is used.
        temperature_timeseries (ndarray, optional): The temperature time series. If not
            specified, a new time series is created.
        humidity_timeseries (ndarray, optional): The humidity time series. If not specified, a
            new time series is created.
        rng (np.random.Generator, optional): The random number generator
            used by the function. If not specified, a new generator is created.
        seed (int, optional): The seed for the random number generator.
             Only used if rng is not specified.

    Returns:
        ndarray: The time series of the fire signal
    """
    if rng is None:
        rng = np.random.default_rng(seed=seed)
    if temperature_timeseries is None:
        temperature_timeseries = create_temperature_timeseries(
            timeseries_length, rng, seed
        )
    if humidity_timeseries is None:
        humidity_timeseries = create_humidity_timeseries(timeseries_length, rng, seed)

    if biomass is None:
        biomass = rng.random() * BIOMASS
    # Create the fire time series
<<<<<<< HEAD
    ts_fire = np.zeros(t)
    for i in range(1, t):
        df = biomass * ts_temp[i] / 150 * (0.4 - ts_hum[i] / 100) - 0.1
=======
    fire_timeseries = np.zeros(timeseries_length)
    for i in range(1, timeseries_length):
        df = (
            biomass
            * temperature_timeseries[i]
            * FIRE_SCALE
            * (FIRE_HUMIDITY_IMPACT - humidity_timeseries[i] / 100)
            - FIRE_FORCING
        )
>>>>>>> d7d8dbc4
        # Add a random component
        df *= rng.normal(1.0, NOISE_STD["fire"])
        fire_timeseries[i] = fire_timeseries[i - 1] + df
        biomass -= fire_timeseries[i]
        if fire_timeseries[i] < FIRE_CUTOFF:
            fire_timeseries[i] = 0
            break
    return fire_timeseries<|MERGE_RESOLUTION|>--- conflicted
+++ resolved
@@ -139,11 +139,6 @@
     if biomass is None:
         biomass = rng.random() * BIOMASS
     # Create the fire time series
-<<<<<<< HEAD
-    ts_fire = np.zeros(t)
-    for i in range(1, t):
-        df = biomass * ts_temp[i] / 150 * (0.4 - ts_hum[i] / 100) - 0.1
-=======
     fire_timeseries = np.zeros(timeseries_length)
     for i in range(1, timeseries_length):
         df = (
@@ -153,7 +148,6 @@
             * (FIRE_HUMIDITY_IMPACT - humidity_timeseries[i] / 100)
             - FIRE_FORCING
         )
->>>>>>> d7d8dbc4
         # Add a random component
         df *= rng.normal(1.0, NOISE_STD["fire"])
         fire_timeseries[i] = fire_timeseries[i - 1] + df
