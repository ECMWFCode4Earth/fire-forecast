--- conflicted
+++ resolved
@@ -10,11 +10,8 @@
 python = "^3.10"
 dask = "^2023.5.1"
 xarray = "^2023.5.0"
-<<<<<<< HEAD
 tqdm = "^4.65.0"
-=======
 matplotlib = "^3.7.1"
->>>>>>> d7d8dbc4
 
 [tool.poetry.group.dev.dependencies]
 pytest = "^7.3.1"
